# Factory Changelog

<<<<<<< HEAD
### 1.3.7

* Circular dependency check bugfix for passthrough types

### 1.3.6

* Circular dependency check bugfix for duplicate class names in multiple modules
=======
### 2.0.0

* Adds true Factory containers for container-based dependency resolution
* Adds container-based scopes
* Adds decorators to containers and factories
* Adds debug trace support
* Adds ability to specify scope during dependency assembly and registration
* Adds keyPath-based property wrappers
* Adds a new InjectedObject property wrapper for SwiftUI Views
* Fixes ciricular dependency check when same class name used in seprate modules.
>>>>>>> 22cdae0d

### 1.3.5

* Adds specific reset options to factories and property wrappers

### 1.3.4

* Add resolve() function to property wrappers to trigger immediate resolution.

### 1.3.3

* Minor bugfix in circular dependency check to reset chain on error

### 1.3.2

* Increase unit test code coverage to 100%

### 1.3.1

* Increase unit test code coverage to 98.8%

### 1.3.0

* Added support for Graph scopes
* Added Circular Dependency Detection checks when running in DEBUG mode
* Fixed issue with shared scope failing in iOS 14.x and earlier - Issue #43

### 1.2.9

* Add an registration endpoint that's called prior to first service resolution.

### 1.2.8

* Cocoapods Support

### 1.2.7

* Fixed shared caching behavior with value-based protocols

### 1.2.6

* Fixed shared caching issue with non-optional protocol types
* Fixed type problem with WeakLazyInjected and protocol types

### 1.2.5

* Added WeakLazyInjected property wrapper for parent child relationships

### 1.2.4

* Recursive lock required in scope resolution

### 1.2.3

* Streamline critical path through scope caching mechanism

### 1.2.2

* Fix issue with optional nil lazy injection

### 1.2.1

* Fix issue with shared scope when type was optional

### 1.2.0 - Stable release

* Revised structure to better support ParameterFactory
* Returned to more agressive locking mechanisms
* Revised caching code to eliminate multiple locks
* Changes decorator behavior in favor of a single common decorator for new and cached instances

### 1.1.0

* Adds ParameterFactory to provide type-safe argument passing

### 1.0.9

* Condition per-platform locking strategy
* Added multithreaded test case

### 1.0.8

* Revised locking strategy for improved performance

### 1.0.7

* Fixed issue with factories of the same type

### 1.0.6

* Fixed issue with caching optional types

### 1.0.5

* Fixed unneeded Factory retention in Injected Property Wrapper
* Some internal name changes
* Added Multipl Module examples in demo project

### 1.0.4

* Optimize creation of factory cache id

### 1.0.3

* Streamline handling of optionals in registered

### 1.0.2

* Refactored common scope cache mechanism
* Allow global scope cache resets

### 1.0.1

* Improves performance on happy path factory resolution code
* Splits decorator into distinct cached and created decorators
* Fixes Registration.pop() to do nothing if stack is empty

### 1.0.0

* Initial Open Source Release<|MERGE_RESOLUTION|>--- conflicted
+++ resolved
@@ -1,14 +1,5 @@
 # Factory Changelog
 
-<<<<<<< HEAD
-### 1.3.7
-
-* Circular dependency check bugfix for passthrough types
-
-### 1.3.6
-
-* Circular dependency check bugfix for duplicate class names in multiple modules
-=======
 ### 2.0.0
 
 * Adds true Factory containers for container-based dependency resolution
@@ -19,7 +10,6 @@
 * Adds keyPath-based property wrappers
 * Adds a new InjectedObject property wrapper for SwiftUI Views
 * Fixes ciricular dependency check when same class name used in seprate modules.
->>>>>>> 22cdae0d
 
 ### 1.3.5
 
