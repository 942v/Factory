--- conflicted
+++ resolved
@@ -1,10 +1,6 @@
 Pod::Spec.new do |s|
   s.name         = "Factory"
-<<<<<<< HEAD
-  s.version      = "2.0.3"
-=======
   s.version      = "2.1.0"
->>>>>>> 6e014177
   s.summary      = "A Modern Dependency Injection / Service Locator framework for Swift on iOS."
   s.homepage     = "https://github.com/hmlongco/Factory"
   s.license      = "MIT"
