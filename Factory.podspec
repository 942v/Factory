--- conflicted
+++ resolved
@@ -1,10 +1,6 @@
 Pod::Spec.new do |s|
   s.name         = "Factory"
-<<<<<<< HEAD
-  s.version      = "1.3.7"
-=======
   s.version      = "2.0.0"
->>>>>>> 22cdae0d
   s.summary      = "A Modern Dependency Injection / Service Locator framework for Swift on iOS."
   s.homepage     = "https://github.com/hmlongco/Factory"
   s.license      = "MIT"
